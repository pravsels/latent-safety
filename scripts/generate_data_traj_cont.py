--- conflicted
+++ resolved
@@ -123,11 +123,7 @@
       'state': obs_state,   # list[float]
       'priv_state': priv,   # list[np.float32(3,)]
     },
-<<<<<<< HEAD
     'actions': actions,     # list[float]
-=======
-    'actions': actions, # list[float]
->>>>>>> 9e74ebf1
     'dones': [int(d) for d in dones],
   }
 
